--- conflicted
+++ resolved
@@ -760,12 +760,7 @@
         obj = obj.evaluated_get(depsgraph)
 
         for slot in obj.material_slots[:]:
-<<<<<<< HEAD
-            materials.append(slot.name.encode())
-=======
-            self.CurrentBuffers.materials.append(
-                slot.material.name_full.encode())
->>>>>>> 46ecc6aa
+            materials.append(slot.material.name_full.encode())
 
         # triangulate mesh (before calculating normals)
         mesh = obj.data
@@ -791,7 +786,6 @@
                 vertices.extend(mesh.vertices[index].co)
                 normals.extend(mesh.loops[loop_id].normal)
                 if uvlayer:
-<<<<<<< HEAD
                     uvs.extend([x for x in uvlayer.data[loop_id].uv])
                 indices.append(loop_id)
 
@@ -799,17 +793,6 @@
                 currentMaterialIndex = f.material_index
                 materialIndices.append(currentfaceIndex)
                 materialIndices.append(currentMaterialIndex)
-=======
-                    self.CurrentBuffers.uvs.extend(
-                        [x for x in uvlayer.data[loop_id].uv])
-                self.CurrentBuffers.indices.append(loop_id)
-
-            if f.material_index != currentMaterialIndex:
-                currentMaterialIndex = f.material_index
-                self.CurrentBuffers.materialIndices.append(currentfaceIndex)
-                self.CurrentBuffers.materialIndices.append(
-                    currentMaterialIndex)
->>>>>>> 46ecc6aa
             currentfaceIndex = currentfaceIndex + 1
 
         # Vericex count + binary vertices buffer
@@ -835,14 +818,8 @@
         # material names count + binary material bnames buffer
         size = len(materials)
         binaryMaterialNames = common.intToBytes(size, 4)
-<<<<<<< HEAD
         for material in materials:
             binaryMaterialNames += common.intToBytes(len(material), 4) + material
-=======
-        for material in self.CurrentBuffers.materials:
-            binaryMaterialNames += common.intToBytes(
-                len(material), 4) + material
->>>>>>> 46ecc6aa
 
         return common.encodeString(meshName) + binaryVerticesBuffer + binaryNormalsBuffer + binaryUVsBuffer + binaryMaterialIndicesBuffer + binaryIndicesBuffer + binaryMaterialNames
 
@@ -888,13 +865,8 @@
         sourceMeshBuffer = self.getSourceMeshBuffers(obj, meshName)
         meshBuffer = self.getMeshBuffers(obj, meshName)
         if meshBuffer:
-<<<<<<< HEAD
             self.addCommand(common.Command(common.MessageType.MESH, meshBuffer, 0))
             self.addCommand(common.Command(common.MessageType.SOURCE_MESH, sourceMeshBuffer, 0))
-=======
-            self.addCommand(common.Command(
-                common.MessageType.MESH, meshBuffer, 0))
->>>>>>> 46ecc6aa
 
     def getMeshConnectionBuffers(self, obj, meshName):
         # geometry path
