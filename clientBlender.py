import logging
import struct
import os

import bmesh
import bpy
from mathutils import *
from . import ui
from . import operators
from . import data
from .shareData import shareData
from .broadcaster import common
from .broadcaster.client import Client
from .blender_client import collection as collection_api
from .blender_client import scene as scene_api
from .blender_client import mesh as mesh_functions
from .stats import stats_timer

_STILL_ACTIVE = 259


logger = logging.getLogger(__package__)
logger.setLevel(logging.INFO)

collection_logger = logging.getLogger('collection')
collection_logger.setLevel(logging.DEBUG)


class ClientBlender(Client):
    def __init__(self, name, host=common.DEFAULT_HOST, port=common.DEFAULT_PORT):
        super(ClientBlender, self).__init__(
            host, port, name=name, delegate=self)

        self.textures = set()
        self.callbacks = {}

        self.blenderPID = os.getpid()

    def blenderExists(self):
        # Hack, check if a window still exists
        try:
            if len(bpy.context.window_manager.windows) == 0:
                return False
        except Exception as e:
            print(e)
            return False
        return True

    def addCallback(self, name, func):
        self.callbacks[name] = func

    # returns the path of an object
    def getObjectPath(self, obj):
        path = obj.name_full
        while obj.parent:
            obj = obj.parent
            if obj:
                path = obj.name_full + "/" + path
        return path

    # get first collection
    def getOrCreateCollection(self, name: str):
        collection = shareData.blenderCollections.get(name)
        if not collection:
            bpy.ops.collection.create(name=name)
            collection = bpy.data.collections[name]
            shareData._blenderCollections[name] = collection
            bpy.context.scene.collection.children.link(collection)
        return collection

    def getOrCreatePath(self, path, data=None) -> bpy.types.Object:
        index = path.rfind('/')
        if index != -1:
            shareData.pendingParenting.add(path)  # Parenting is resolved after consumption of all messages

        # Create or get object
        elem = path[index + 1:]
        ob = shareData.blenderObjects.get(elem)
        if not ob:
            ob = bpy.data.objects.new(elem, data)
            shareData._blenderObjects[ob.name_full] = ob
        return ob

    def getOrCreateObjectData(self, path, data):
        return self.getOrCreatePath(path, data)

    def getOrCreateCamera(self, cameraName):
        camera = shareData.blenderCameras.get(cameraName)
        if camera:
            return camera
        camera = bpy.data.cameras.new(cameraName)
        shareData._blenderCameras[camera.name_full] = camera
        return camera

    def buildCamera(self, data):
        cameraPath, start = common.decodeString(data, 0)

        cameraName = cameraPath.split('/')[-1]
        camera = self.getOrCreateCamera(cameraName)

        camera.lens, start = common.decodeFloat(data, start)
        camera.clip_start, start = common.decodeFloat(data, start)
        camera.clip_end, start = common.decodeFloat(data, start)
        camera.dof.aperture_fstop, start = common.decodeFloat(data, start)
        sensorFit, start = common.decodeInt(data, start)
        camera.sensor_width, start = common.decodeFloat(data, start)
        camera.sensor_height, start = common.decodeFloat(data, start)

        if sensorFit == 0:
            camera.sensor_fit = 'AUTO'
        elif sensorFit == 1:
            camera.sensor_fit = 'VERTICAL'
        else:
            camera.sensor_fit = 'HORIZONTAL'

        self.getOrCreateObjectData(cameraPath, camera)

    def getOrCreateLight(self, lightName, lightType):
        light = shareData.blenderLights.get(lightName)
        if light:
            return light
        light = bpy.data.lights.new(lightName, type=lightType)
        shareData._blenderLights[light.name_full] = light
        return light

    def buildLight(self, data):
        lightPath, start = common.decodeString(data, 0)
        lightType, start = common.decodeInt(data, start)
        blighttype = 'POINT'
        if lightType == common.LightType.SUN.value:
            blighttype = 'SUN'
        elif lightType == common.LightType.POINT.value:
            blighttype = 'POINT'
        else:
            blighttype = 'SPOT'

        lightName = lightPath.split('/')[-1]
        light = self.getOrCreateLight(lightName, blighttype)

        shadow, start = common.decodeInt(data, start)
        if shadow is not 0:
            light.use_shadow = True
        else:
            light.use_shadow = False

        color, start = common.decodeColor(data, start)
        light.color = (color[0], color[1], color[2])
        light.energy, start = common.decodeFloat(data, start)
        if lightType == common.LightType.SPOT.value:
            light.spot_size, start = common.decodeFloat(data, start)
            light.spot_blend, start = common.decodeFloat(data, start)

        self.getOrCreateObjectData(lightPath, light)

    def getOrCreateMesh(self, meshName):
        me = shareData.blenderMeshes.get(meshName)
        if not me:
            me = bpy.data.meshes.new(meshName)
            shareData._blenderMeshes[me.name_full] = me
        return me

    def setTransform(self, obj, parentInverseMatrix, basisMatrix, localMatrix):
        obj.matrix_parent_inverse = parentInverseMatrix
        obj.matrix_basis = basisMatrix
        obj.matrix_local = localMatrix

    def buildMatrixFromComponents(self, translate, rotate, scale):
        t = Matrix.Translation(translate)
        r = Quaternion(rotate).to_matrix().to_4x4()
        s = Matrix()
        s[0][0] = scale[0]
        s[1][1] = scale[1]
        s[2][2] = scale[2]
        return s @ r @ t

    def decodeMatrix(self, data, index):
        matrix_data, index = common.decodeMatrix(data, index)
        m = Matrix()
        m.col[0] = matrix_data[0]
        m.col[1] = matrix_data[1]
        m.col[2] = matrix_data[2]
        m.col[3] = matrix_data[3]
        return m, index

    def buildTransform(self, data):
        start = 0
        objectPath, start = common.decodeString(data, start)
        parentInvertMatrix, start = self.decodeMatrix(data, start)
        basisMatrix, start = self.decodeMatrix(data, start)
        localMatrix, start = self.decodeMatrix(data, start)
        visible, start = common.decodeBool(data, start)

        try:
            obj = self.getOrCreatePath(objectPath)
        except KeyError:
            # Object doesn't exist anymore
            return
        if obj:
            self.setTransform(obj, parentInvertMatrix, basisMatrix, localMatrix)
            obj.hide_viewport = not visible

    def getOrCreateMaterial(self, materialName):
        material = shareData.blenderMaterials.get(materialName)
        if material:
            material.use_nodes = True
            return material

        material = bpy.data.materials.new(name=materialName)
        shareData._blenderMaterials[material.name_full] = material
        material.use_nodes = True
        return material

    def buildTexture(self, principled, material, channel, isColor, data, index):
        fileName, index = common.decodeString(data, index)
        if len(fileName) > 0:
            texImage = material.node_tree.nodes.new('ShaderNodeTexImage')
            try:
                texImage.image = bpy.data.images.load(fileName)
                if not isColor:
                    texImage.image.colorspace_settings.name = 'Non-Color'
            except:
                pass
            material.node_tree.links.new(
                principled.inputs[channel], texImage.outputs['Color'])
        return index

    def buildMaterial(self, data):
        materialNameLength = common.bytesToInt(data[:4])
        start = 4
        end = start + materialNameLength
        materialName = data[start:end].decode()
        start = end

        material = self.getOrCreateMaterial(materialName)
        nodes = material.node_tree.nodes
        # Get a principled node
        principled = None
        if nodes:
            for n in nodes:
                if n.type == 'BSDF_PRINCIPLED':
                    principled = n
                    break

        if not principled:
            print("Cannot find Principled BSDF node")
            return

        index = start

        # Transmission ( 1 - opacity)
        transmission, index = common.decodeFloat(data, index)
        transmission = 1 - transmission
        principled.inputs['Transmission'].default_value = transmission
        fileName, index = common.decodeString(data, index)
        if len(fileName) > 0:
            invert = material.node_tree.nodes.new('ShaderNodeInvert')
            material.node_tree.links.new(
                principled.inputs['Transmission'], invert.outputs['Color'])
            texImage = material.node_tree.nodes.new('ShaderNodeTexImage')
            try:
                texImage.image = bpy.data.images.load(fileName)
                texImage.image.colorspace_settings.name = 'Non-Color'
            except:
                print("could not load : " + fileName)
                pass
            material.node_tree.links.new(
                invert.inputs['Color'], texImage.outputs['Color'])

        # Base Color
        baseColor, index = common.decodeColor(data, index)
        material.diffuse_color = (baseColor[0], baseColor[1], baseColor[2], 1)
        principled.inputs['Base Color'].default_value = material.diffuse_color
        index = self.buildTexture(
            principled, material, 'Base Color', True, data, index)

        # Metallic
        material.metallic, index = common.decodeFloat(data, index)
        principled.inputs['Metallic'].default_value = material.metallic
        index = self.buildTexture(
            principled, material, 'Metallic', False, data, index)

        # Roughness
        material.roughness, index = common.decodeFloat(data, index)
        principled.inputs['Roughness'].default_value = material.roughness
        index = self.buildTexture(
            principled, material, 'Roughness', False, data, index)

        # Normal
        fileName, index = common.decodeString(data, index)
        if len(fileName) > 0:
            normalMap = material.node_tree.nodes.new('ShaderNodeNormalMap')
            material.node_tree.links.new(
                principled.inputs['Normal'], normalMap.outputs['Normal'])
            texImage = material.node_tree.nodes.new('ShaderNodeTexImage')
            try:
                texImage.image = bpy.data.images.load(fileName)
                texImage.image.colorspace_settings.name = 'Non-Color'
            except:
                print("could not load : " + fileName)
                pass
            material.node_tree.links.new(
                normalMap.inputs['Color'], texImage.outputs['Color'])

        # Emission
        emission, index = common.decodeColor(data, index)
        principled.inputs['Emission'].default_value = emission
        index = self.buildTexture(
            principled, material, 'Emission', False, data, index)

    def buildRename(self, data):
        oldPath, index = common.decodeString(data, 0)
        newPath, index = common.decodeString(data, index)
        oldName = oldPath.split('/')[-1]
        newName = newPath.split('/')[-1]
        shareData.blenderObjects.get(oldName).name = newName

    def buildDuplicate(self, data):
        srcPath, index = common.decodeString(data, 0)
        dstName, index = common.decodeString(data, index)
        basisMatrix, index = self.decodeMatrix(data, index)

        try:
            obj = self.getOrCreatePath(srcPath)
            newObj = obj.copy()
            newObj.name = dstName
            if hasattr(obj, "data"):
                newObj.data = obj.data.copy()
                newObj.animation_data_clear()
            for collection in obj.users_collection:
                collection.objects.link(newObj)

            self.setTransform(newObj, obj.matrix_parent_invert, basisMatrix, obj.matrix_parent_invert @ basisMatrix)
        except Exception:
            pass

    def buildDelete(self, data):
        path, _ = common.decodeString(data, 0)

        try:
            obj = shareData.blenderObjects[path.split('/')[-1]]
        except KeyError:
            # Object doesn't exist anymore
            return
        del shareData._blenderObjects[obj.name_full]
        bpy.data.objects.remove(obj, do_unlink=True)

    def buildSendToTrash(self, data):
        path, _ = common.decodeString(data, 0)
        obj = self.getOrCreatePath(path)

        shareData.restoreToCollections[obj.name_full] = []
        restoreTo = shareData.restoreToCollections[obj.name_full]
        for collection in obj.users_collection:
            restoreTo.append(collection.name_full)
            collection.objects.unlink(obj)
        # collection = self.getOrCreateCollection()
        # collection.objects.unlink(obj)
        trashCollection = self.getOrCreateCollection("__Trash__")
        trashCollection.hide_viewport = True
        trashCollection.objects.link(obj)

    def buildRestoreFromTrash(self, data):
        name, index = common.decodeString(data, 0)
        path, index = common.decodeString(data, index)

        obj = shareData.blenderObjects[name]
        trashCollection = self.getOrCreateCollection("__Trash__")
        trashCollection.hide_viewport = True
        trashCollection.objects.unlink(obj)
        restoreTo = shareData.restoreToCollections[obj.name_full]
        for collectionName in restoreTo:
            collection = self.getOrCreateCollection(collectionName)
            collection.objects.link(obj)
        del shareData.restoreToCollections[obj.name_full]
        if len(path) > 0:
            parentName = path.split('/')[-1]
            obj.parent = shareData.blenderObjects.get(parentName, None)

    def getTransformBuffer(self, obj):
        path = self.getObjectPath(obj)
        visible = not obj.hide_viewport
        return common.encodeString(path) + common.encodeMatrix(obj.matrix_parent_inverse) + common.encodeMatrix(obj.matrix_basis) + common.encodeMatrix(obj.matrix_local) + common.encodeBool(visible)

    def sendTransform(self, obj):
        transformBuffer = self.getTransformBuffer(obj)
        self.addCommand(common.Command(
            common.MessageType.TRANSFORM, transformBuffer, 0))

    def buildTextureFile(self, data):
        path, index = common.decodeString(data, 0)
        if not os.path.exists(path):
            size, index = common.decodeInt(data, index)
            try:
                f = open(path, "wb")
                f.write(data[index:index+size])
                f.close()
                self.textures.add(path)
            except:
                print("Could not write : " + path)

    def sendTextureFile(self, path):
        if path in self.textures:
            return
        if os.path.exists(path):
            try:
                f = open(path, "rb")
                data = f.read()
                f.close()
                self.sendTextureData(path, data)
            except:
                print("Could not read : " + path)

    def sendTextureData(self, path, data):
        nameBuffer = common.encodeString(path)
        self.textures.add(path)
        self.addCommand(common.Command(common.MessageType.TEXTURE,
                                       nameBuffer + common.encodeInt(len(data)) + data, 0))

    def getTexture(self, inputs):
        if not inputs:
            return None
        if len(inputs.links) == 1:
            connectedNode = inputs.links[0].from_node
            if type(connectedNode).__name__ == 'ShaderNodeTexImage':
                image = connectedNode.image
                pack = image.packed_file
                path = bpy.path.abspath(image.filepath)
                path = path.replace("\\", "/")
                if pack:
                    self.sendTextureData(path, pack.data)
                else:
                    self.sendTextureFile(path)
                return path
        return None

    def getMaterialBuffer(self, material):
        name = material.name_full
        buffer = common.encodeString(name)
        principled = None
        diffuse = None
        # Get the nodes in the node tree
        if material.node_tree:
            nodes = material.node_tree.nodes
            # Get a principled node
            if nodes:
                for n in nodes:
                    if n.type == 'BSDF_PRINCIPLED':
                        principled = n
                        break
                    if n.type == 'BSDF_DIFFUSE':
                        diffuse = n
            # principled = next(n for n in nodes if n.type == 'BSDF_PRINCIPLED')
        if principled is None and diffuse is None:
            baseColor = (0.8, 0.8, 0.8)
            metallic = 0.0
            roughness = 0.5
            opacity = 1.0
            emissionColor = (0.0, 0.0, 0.0)
            buffer += common.encodeFloat(opacity) + common.encodeString("")
            buffer += common.encodeColor(baseColor) + common.encodeString("")
            buffer += common.encodeFloat(metallic) + common.encodeString("")
            buffer += common.encodeFloat(roughness) + common.encodeString("")
            buffer += common.encodeString("")
            buffer += common.encodeColor(emissionColor) + \
                common.encodeString("")
            return buffer
        elif diffuse:
            opacity = 1.0
            opacityTexture = None
            metallic = 0.0
            metallicTexture = None
            emission = (0.0, 0.0, 0.0)
            emissionTexture = None

            # Get the slot for 'base color'
            # Or principled.inputs[0]
            baseColor = (1.0, 1.0, 1.0)
            baseColorTexture = None
            baseColorInput = diffuse.inputs.get('Color')
            # Get its default value (not the value from a possible link)
            if baseColorInput:
                baseColor = baseColorInput.default_value
                baseColorTexture = self.getTexture(baseColorInput)

            roughness = 1.0
            roughnessTexture = None
            roughnessInput = diffuse.inputs.get('Roughness')
            if roughnessInput:
                roughnessTexture = self.getTexture(roughnessInput)
                if len(roughnessInput.links) == 0:
                    roughness = roughnessInput.default_value

            normalTexture = None
            normalInput = diffuse.inputs.get('Normal')
            if normalInput:
                if len(normalInput.links) == 1:
                    normalMap = normalInput.links[0].from_node
                    if "Color" in normalMap.inputs:
                        colorInput = normalMap.inputs["Color"]
                        normalTexture = self.getTexture(colorInput)

        else:
            opacity = 1.0
            opacityTexture = None
            opacityInput = principled.inputs.get('Transmission')
            if opacityInput:
                if len(opacityInput.links) == 1:
                    invert = opacityInput.links[0].from_node
                    if "Color" in invert.inputs:
                        colorInput = invert.inputs["Color"]
                        opacityTexture = self.getTexture(colorInput)
                else:
                    opacity = 1.0 - opacityInput.default_value

            # Get the slot for 'base color'
            # Or principled.inputs[0]
            baseColor = (1.0, 1.0, 1.0)
            baseColorTexture = None
            baseColorInput = principled.inputs.get('Base Color')
            # Get its default value (not the value from a possible link)
            if baseColorInput:
                baseColor = baseColorInput.default_value
                baseColorTexture = self.getTexture(baseColorInput)

            metallic = 0.0
            metallicTexture = None
            metallicInput = principled.inputs.get('Metallic')
            if metallicInput:
                metallicTexture = self.getTexture(metallicInput)
                if len(metallicInput.links) == 0:
                    metallic = metallicInput.default_value

            roughness = 1.0
            roughnessTexture = None
            roughnessInput = principled.inputs.get('Roughness')
            if roughnessInput:
                roughnessTexture = self.getTexture(roughnessInput)
                if len(roughnessInput.links) == 0:
                    roughness = roughnessInput.default_value

            normalTexture = None
            normalInput = principled.inputs.get('Normal')
            if normalInput:
                if len(normalInput.links) == 1:
                    normalMap = normalInput.links[0].from_node
                    if "Color" in normalMap.inputs:
                        colorInput = normalMap.inputs["Color"]
                        normalTexture = self.getTexture(colorInput)

            emission = (0.0, 0.0, 0.0)
            emissionTexture = None
            emissionInput = principled.inputs.get('Emission')
            if emissionInput:
                # Get its default value (not the value from a possible link)
                emission = emissionInput.default_value
                emissionTexture = self.getTexture(emissionInput)

        buffer += common.encodeFloat(opacity)
        if opacityTexture:
            buffer += common.encodeString(opacityTexture)
        else:
            buffer += common.encodeString("")
        buffer += common.encodeColor(baseColor)
        if baseColorTexture:
            buffer += common.encodeString(baseColorTexture)
        else:
            buffer += common.encodeString("")

        buffer += common.encodeFloat(metallic)
        if metallicTexture:
            buffer += common.encodeString(metallicTexture)
        else:
            buffer += common.encodeString("")

        buffer += common.encodeFloat(roughness)
        if roughnessTexture:
            buffer += common.encodeString(roughnessTexture)
        else:
            buffer += common.encodeString("")

        if normalTexture:
            buffer += common.encodeString(normalTexture)
        else:
            buffer += common.encodeString("")

        buffer += common.encodeColor(emission)
        if emissionTexture:
            buffer += common.encodeString(emissionTexture)
        else:
            buffer += common.encodeString("")

        return buffer

    def getMaterialBuffers(self, obj):
        try:
            buffers = []
            for slot in obj.material_slots[:]:
                if slot.material:
                    buffer = getMaterialBuffer(slot.material)
                    buffers.append(buffer)
            return buffers
        except:
            print('not found')

    def sendMaterial(self, material):
        if not material:
            return
        if material.grease_pencil:
            self.sendGreasePencilMaterial(material)
        else:
            self.addCommand(common.Command(
                common.MessageType.MATERIAL, self.getMaterialBuffer(material), 0))

    def getMeshName(self, mesh):
        return mesh.name_full

    @stats_timer(shareData)
    def sendMesh(self, obj):
        mesh = obj.data
        meshName = self.getMeshName(mesh)
        path = self.getObjectPath(obj)

<<<<<<< HEAD
        binary_buffer = common.encodeString(path) + common.encodeString(meshName)

        binary_buffer += mesh_functions.encodeMesh(obj, data.get_dcc_sync_props().send_base_meshes,
                                                   data.get_dcc_sync_props().send_baked_meshes)

        # For now include material slots in the same message, but maybe it should be a separated message
        # like Transform
        material_link_dict = {
            'OBJECT': 0,
            'DATA': 1
        }
        material_links = [material_link_dict[slot.link] for slot in obj.material_slots]
        assert(len(material_links) == len(obj.data.materials))
        binary_buffer += struct.pack(f'{len(material_links)}I', *material_links)

        for slot in obj.material_slots:
            if slot.link == 'DATA':
                binary_buffer += common.encodeString("")
            else:
                binary_buffer += common.encodeString(slot.material.name if slot.material != None else "")

        self.addCommand(common.Command(common.MessageType.MESH, binary_buffer, 0))

    @stats_timer(shareData)
    def buildMesh(self, commandData):
        index = 0
=======
        if data.get_dcc_sync_props().sync_blender:
            sourceMeshBuffer = mesh_functions.getSourceMeshBuffers(obj, meshName)
            if sourceMeshBuffer:
                self.addCommand(common.Command(common.MessageType.SOURCE_MESH,
                                               common.encodeString(path) + sourceMeshBuffer, 0))
>>>>>>> cbfb1430

        path, index = common.decodeString(commandData, index)
        meshName, index = common.decodeString(commandData, index)

        obj = self.getOrCreateObjectData(path, self.getOrCreateMesh(meshName))
        if obj.mode == 'EDIT':
            logger.error("Received a mesh for object %s while begin in EDIT mode, ignoring.", path)
            return

        index = mesh_functions.decodeMesh(self, obj, commandData, index)

        material_slot_count = len(obj.data.materials)
        material_link_dict = [
            'OBJECT',
            'DATA'
        ]
        material_links = struct.unpack(f'{material_slot_count}I', commandData[index: index + 4 * material_slot_count])
        for link, slot in zip(material_links, obj.material_slots):
            slot.link = material_link_dict[link]
        index += 4 * material_slot_count

        for slot in obj.material_slots:
            material_name, index = common.decodeString(commandData, index)
            if slot.link == 'OBJECT' and material_name != "":
                slot.material = self.getOrCreateMaterial(material_name)

    def sendCollectionInstance(self, obj):
        if not obj.instance_collection:
            return
        instanceName = obj.name_full
        instantiatedCollection = obj.instance_collection.name_full
        buffer = common.encodeString(
            instanceName) + common.encodeString(instantiatedCollection)
        self.addCommand(common.Command(
            common.MessageType.INSTANCE_COLLECTION, buffer, 0))

    def sendSetCurrentScene(self, name):
        buffer = common.encodeString(name)
        self.addCommand(common.Command(
            common.MessageType.SET_SCENE, buffer, 0))

    def sendAnimationBuffer(self, objName, animationData, channelName, channelIndex=-1):
        if not animationData:
            return
        action = animationData.action
        if not action:
            return
        for fcurve in action.fcurves:
            if fcurve.data_path == channelName:
                if channelIndex == -1 or fcurve.array_index == channelIndex:
                    keyCount = len(fcurve.keyframe_points)
                    keys = []
                    for keyframe in fcurve.keyframe_points:
                        keys.extend(keyframe.co)
                    buffer = common.encodeString(objName) + common.encodeString(channelName) + common.encodeInt(
                        channelIndex) + common.intToBytes(keyCount, 4) + struct.pack(f'{len(keys)}f', *keys)
                    self.addCommand(common.Command(
                        common.MessageType.CAMERA_ANIMATION, buffer, 0))
                    return

    def sendCameraAnimations(self, obj):
        self.sendAnimationBuffer(
            obj.name_full, obj.animation_data, 'location', 0)
        self.sendAnimationBuffer(
            obj.name_full, obj.animation_data, 'location', 1)
        self.sendAnimationBuffer(
            obj.name_full, obj.animation_data, 'location', 2)
        self.sendAnimationBuffer(
            obj.name_full, obj.animation_data, 'rotation', 0)
        self.sendAnimationBuffer(
            obj.name_full, obj.animation_data, 'rotation', 1)
        self.sendAnimationBuffer(
            obj.name_full, obj.animation_data, 'rotation', 2)
        self.sendAnimationBuffer(
            obj.name_full, obj.data.animation_data, 'lens')

    def getCameraBuffer(self, obj):
        cam = obj.data
        focal = cam.lens
        frontClipPlane = cam.clip_start
        farClipPlane = cam.clip_end
        aperture = cam.dof.aperture_fstop
        sensorFitName = cam.sensor_fit
        sensorFit = common.SensorFitMode.AUTO
        if sensorFitName == 'AUTO':
            sensorFit = common.SensorFitMode.AUTO
        elif sensorFitName == 'HORIZONTAL':
            sensorFit = common.SensorFitMode.HORIZONTAL
        elif sensorFitName == 'VERTICAL':
            sensorFit = common.SensorFitMode.VERTICAL
        sensorWidth = cam.sensor_width
        sensorHeight = cam.sensor_height

        path = self.getObjectPath(obj)
        return common.encodeString(path) + \
            common.encodeFloat(focal) + \
            common.encodeFloat(frontClipPlane) + \
            common.encodeFloat(farClipPlane) + \
            common.encodeFloat(aperture) + \
            common.encodeInt(sensorFit.value) + \
            common.encodeFloat(sensorWidth) + \
            common.encodeFloat(sensorHeight)

    def sendCamera(self, obj):
        cameraBuffer = self.getCameraBuffer(obj)
        if cameraBuffer:
            self.addCommand(common.Command(
                common.MessageType.CAMERA, cameraBuffer, 0))
        self.sendCameraAnimations(obj)

    def getLightBuffer(self, obj):
        light = obj.data
        lightTypeName = light.type
        lightType = common.LightType.SUN
        if lightTypeName == 'POINT':
            lightType = common.LightType.POINT
        elif lightTypeName == 'SPOT':
            lightType = common.LightType.SPOT
        elif lightTypeName == 'SUN':
            lightType = common.LightType.SUN
        else:
            return None
        color = light.color
        power = light.energy
        if bpy.context.scene.render.engine == 'CYCLES':
            shadow = light.cycles.cast_shadow
        else:
            shadow = light.use_shadow

        spotBlend = 10.0
        spotSize = 0.0
        if lightType == common.LightType.SPOT:
            spotSize = light.spot_size
            spotBlend = light.spot_blend

        return common.encodeString(self.getObjectPath(obj)) + \
            common.encodeInt(lightType.value) + \
            common.encodeInt(shadow) + \
            common.encodeColor(color) + \
            common.encodeFloat(power) + \
            common.encodeFloat(spotSize) + \
            common.encodeFloat(spotBlend)

    def sendLight(self, obj):
        lightBuffer = self.getLightBuffer(obj)
        if lightBuffer:
            self.addCommand(common.Command(
                common.MessageType.LIGHT, lightBuffer, 0))

    def sendAddCollectionToCollection(self, parentCollectionName, collectionName):
        collection_logger.debug("sendAddCollectionToCollection %s <- %s", parentCollectionName, collectionName)

        buffer = common.encodeString(
            parentCollectionName) + common.encodeString(collectionName)
        self.addCommand(common.Command(
            common.MessageType.ADD_COLLECTION_TO_COLLECTION, buffer, 0))

    def sendRemoveCollectionFromCollection(self, parentCollectionName, collectionName):
        collection_logger.debug("sendRemoveCollectionFromCollection %s <- %s", parentCollectionName, collectionName)

        buffer = common.encodeString(
            parentCollectionName) + common.encodeString(collectionName)
        self.addCommand(common.Command(
            common.MessageType.REMOVE_COLLECTION_FROM_COLLECTION, buffer, 0))

    def sendAddObjectToCollection(self, collectionName, objName):
        collection_logger.debug("sendAddObjectToCollection %s <- %s", collectionName, objName)
        buffer = common.encodeString(
            collectionName) + common.encodeString(objName)
        self.addCommand(common.Command(
            common.MessageType.ADD_OBJECT_TO_COLLECTION, buffer, 0))

    def sendRemoveObjectFromCollection(self, collectionName, objName):
        collection_logger.debug("sendRemoveObjectFromCollection %s <- %s", collectionName, objName)
        buffer = common.encodeString(
            collectionName) + common.encodeString(objName)
        self.addCommand(common.Command(
            common.MessageType.REMOVE_OBJECT_FROM_COLLECTION, buffer, 0))

    def sendCollectionRemoved(self, collectionName):
        collection_logger.debug("sendCollectionRemoved %s", collectionName)
        buffer = common.encodeString(collectionName)
        self.addCommand(common.Command(
            common.MessageType.COLLECTION_REMOVED, buffer, 0))

    def sendCollection(self, collection):
        collection_logger.debug("sendCollection %s", collection.name_full)
        collectionInstanceOffset = collection.instance_offset
        buffer = common.encodeString(collection.name_full) + common.encodeBool(not collection.hide_viewport) + \
            common.encodeVector3(collectionInstanceOffset)
        self.addCommand(common.Command(
            common.MessageType.COLLECTION, buffer, 0))

    def sendDeletedObject(self, objName):
        self.sendDelete(objName)

    def sendRenamedObjects(self, oldName, newName):
        if oldName != newName:
            self.sendRename(oldName, newName)

    def getRenameBuffer(self, oldName, newName):
        encodedOldName = oldName.encode()
        encodedNewName = newName.encode()
        buffer = common.intToBytes(len(encodedOldName), 4) + encodedOldName + \
            common.intToBytes(len(encodedNewName), 4) + encodedNewName
        return buffer

    def sendRename(self, oldName, newName):
        self.addCommand(common.Command(common.MessageType.RENAME,
                                       self.getRenameBuffer(oldName, newName), 0))

    # -----------------------------------------------------------------------------------------------------------
    #
    # Grease Pencil
    #
    # -----------------------------------------------------------------------------------------------------------

    def sendGreasePencilStroke(self, stroke):
        buffer = common.encodeInt(stroke.material_index)
        buffer += common.encodeInt(stroke.line_width)

        points = list()

        for point in stroke.points:
            points.extend(point.co)
            points.append(point.pressure)
            points.append(point.strength)

        binaryPointsBuffer = common.intToBytes(
            len(stroke.points), 4) + struct.pack(f'{len(points)}f', *points)
        buffer += binaryPointsBuffer
        return buffer

    def sendGreasePenciFrame(self, frame):
        buffer = common.encodeInt(frame.frame_number)
        buffer += common.encodeInt(len(frame.strokes))
        for stroke in frame.strokes:
            buffer += self.sendGreasePencilStroke(stroke)
        return buffer

    def sendGreasePencilLayer(self, layer, name):
        buffer = common.encodeString(name)
        buffer += common.encodeBool(layer.hide)
        buffer += common.encodeInt(len(layer.frames))
        for frame in layer.frames:
            buffer += self.sendGreasePenciFrame(frame)
        return buffer

    def sendGreasePencilTimeOffset(self, obj):
        GP = obj.data
        buffer = common.encodeString(GP.name_full)

        for modifier in obj.grease_pencil_modifiers:
            if modifier.type != 'GP_TIME':
                continue
            offset = modifier.offset
            scale = modifier.frame_scale
            customRange = modifier.use_custom_frame_range
            frameStart = modifier.frame_start
            frameEnd = modifier.frame_end
            buffer += common.encodeInt(offset) + common.encodeFloat(scale) + common.encodeBool(
                customRange) + common.encodeInt(frameStart) + common.encodeInt(frameEnd)
            self.addCommand(common.Command(
                common.MessageType.GREASE_PENCIL_TIME_OFFSET, buffer, 0))
            break

    def sendGreasePencilMesh(self, obj):
        GP = obj.data
        buffer = common.encodeString(GP.name_full)

        buffer += common.encodeInt(len(GP.materials))
        for material in GP.materials:
            if not material:
                materialName = "Default"
            else:
                materialName = material.name_full
            buffer += common.encodeString(materialName)

        buffer += common.encodeInt(len(GP.layers))
        for name, layer in GP.layers.items():
            buffer += self.sendGreasePencilLayer(layer, name)

        self.addCommand(common.Command(
            common.MessageType.GREASE_PENCIL_MESH, buffer, 0))

        self.sendGreasePencilTimeOffset(obj)

    def sendGreasePencilMaterial(self, material):
        GPMaterial = material.grease_pencil
        strokeEnable = GPMaterial.show_stroke
        strokeMode = GPMaterial.mode
        strokeStyle = GPMaterial.stroke_style
        strokeColor = GPMaterial.color
        strokeOverlap = GPMaterial.use_overlap_strokes
        fillEnable = GPMaterial.show_fill
        fillStyle = GPMaterial.fill_style
        fillColor = GPMaterial.fill_color
        GPMaterialBuffer = common.encodeString(material.name_full)
        GPMaterialBuffer += common.encodeBool(strokeEnable)
        GPMaterialBuffer += common.encodeString(strokeMode)
        GPMaterialBuffer += common.encodeString(strokeStyle)
        GPMaterialBuffer += common.encodeColor(strokeColor)
        GPMaterialBuffer += common.encodeBool(strokeOverlap)
        GPMaterialBuffer += common.encodeBool(fillEnable)
        GPMaterialBuffer += common.encodeString(fillStyle)
        GPMaterialBuffer += common.encodeColor(fillColor)
        self.addCommand(common.Command(
            common.MessageType.GREASE_PENCIL_MATERIAL, GPMaterialBuffer, 0))

    def sendGreasePencilConnection(self, obj):
        buffer = common.encodeString(self.getObjectPath(obj))
        buffer += common.encodeString(obj.data.name_full)
        self.addCommand(common.Command(
            common.MessageType.GREASE_PENCIL_CONNECTION, buffer, 0))

    def buildGreasePencilConnection(self, data):
        path, start = common.decodeString(data, 0)
        greasePencilName, start = common.decodeString(data, start)
        gp = shareData.blenderGreasePencils[greasePencilName]
        self.getOrCreateObjectData(path, gp)

    def decodeGreasePencilStroke(self, greasePencilFrame, strokeIndex, data, index):
        materialIndex, index = common.decodeInt(data, index)
        lineWidth, index = common.decodeInt(data, index)
        points, index = common.decodeArray(data, index, '5f', 5*4)

        if strokeIndex >= len(greasePencilFrame.strokes):
            stroke = greasePencilFrame.strokes.new()
        else:
            stroke = greasePencilFrame.strokes[strokeIndex]

        stroke.material_index = materialIndex
        stroke.line_width = lineWidth

        p = stroke.points
        if len(points) > len(p):
            p.add(len(points) - len(p))
        if len(points) < len(p):
            maxIndex = len(points) - 1
            for i in range(maxIndex, len(p)):
                p.pop(maxIndex)

        for i in range(len(p)):
            point = points[i]
            p[i].co = ((point[0], point[1], point[2]))
            p[i].pressure = point[3]
            p[i].strength = point[4]
        return index

    def decodeGreasePencilFrame(self, greasePencilLayer, data, index):
        greasePencilFrame, index = common.decodeInt(data, index)
        frame = None
        for f in greasePencilLayer.frames:
            if f.frame_number == greasePencilFrame:
                frame = f
                break
        if not frame:
            frame = greasePencilLayer.frames.new(greasePencilFrame)
        strokeCount, index = common.decodeInt(data, index)
        for strokeIndex in range(strokeCount):
            index = self.decodeGreasePencilStroke(
                frame, strokeIndex, data, index)
        return index

    def decodeGreasePencilLayer(self, greasePencil, data, index):
        greasePencilLayerName, index = common.decodeString(data, index)
        layer = greasePencil.get(greasePencilLayerName)
        if not layer:
            layer = greasePencil.layers.new(greasePencilLayerName)
        layer.hide, index = common.decodeBool(data, index)
        frameCount, index = common.decodeInt(data, index)
        for _ in range(frameCount):
            index = self.decodeGreasePencilFrame(layer, data, index)
        return index

    def buildGreasePencilMesh(self, data):
        greasePencilName, index = common.decodeString(data, 0)

        greasePencil = shareData.blenderGreasePencils.get(greasePencilName)
        if not greasePencil:
            greasePencil = bpy.data.grease_pencils.new(greasePencilName)
            shareData._blenderGreasePencils[greasePencil.name_full] = greasePencil

        greasePencil.materials.clear()
        materialCount, index = common.decodeInt(data, index)
        for _ in range(materialCount):
            materialName, index = common.decodeString(data, index)
            material = shareData.blenderMaterials.get(materialName)
            greasePencil.materials.append(material)

        layerCount, index = common.decodeInt(data, index)
        for _ in range(layerCount):
            index = self.decodeGreasePencilLayer(greasePencil, data, index)

    def buildGreasePencilMaterial(self, data):
        greasePencilMaterialName, start = common.decodeString(data, 0)
        material = shareData.blenderMaterials.get(greasePencilMaterialName)
        if not material:
            material = bpy.data.materials.new(greasePencilMaterialName)
            shareData._blenderMaterials[material.name_full] = material
        if not material.grease_pencil:
            bpy.data.materials.create_gpencil_data(material)

        GPMaterial = material.grease_pencil
        GPMaterial.show_stroke, start = common.decodeBool(data, start)
        GPMaterial.mode, start = common.decodeString(data, start)
        GPMaterial.stroke_style, start = common.decodeString(data, start)
        GPMaterial.color, start = common.decodeColor(data, start)
        GPMaterial.use_overlap_strokes, start = common.decodeBool(data, start)
        GPMaterial.show_fill, start = common.decodeBool(data, start)
        GPMaterial.fill_style, start = common.decodeString(data, start)
        GPMaterial.fill_color, start = common.decodeColor(data, start)

    def buildGreasePencil(self, data):
        objectPath, start = common.decodeString(data, 0)
        greasePencilName, start = common.decodeString(data, start)
        greasePencil = shareData.blenderGreasePencils.get(greasePencilName)
        if not greasePencil:
            greasePencil = bpy.data.grease_pencils.new(greasePencilName)
            self.getOrCreateObjectData(objectPath, greasePencil)

    def getDeleteBuffer(self, name):
        encodedName = name.encode()
        buffer = common.intToBytes(len(encodedName), 4) + encodedName
        return buffer

    def sendDelete(self, objName):
        self.addCommand(common.Command(
            common.MessageType.DELETE, self.getDeleteBuffer(objName), 0))

    def sendListRooms(self):
        self.addCommand(common.Command(common.MessageType.LIST_ROOMS))

    def on_connection_lost(self):
        shareData.client_ids = None
        operators.disconnect()
        ui.update_ui_lists()

    def buildListAllClients(self, client_ids):
        shareData.client_ids = client_ids
        ui.update_ui_lists()

    def buildListRoomClients(self, client_ids):
        pass

    def sendSceneContent(self):
        if 'SendContent' in self.callbacks:
            self.callbacks['SendContent']()

    def sendFrame(self, frame):
        self.addCommand(common.Command(
            common.MessageType.FRAME, common.encodeInt(frame), 0))

    def sendFrameStartEnd(self, start, end):
        self.addCommand(common.Command(common.MessageType.FRAME_START_END,
                                       common.encodeInt(start) + common.encodeInt(end), 0))

    def clearContent(self):
        if 'ClearContent' in self.callbacks:
            self.callbacks['ClearContent']()

    def networkConsumer(self):

        setDirty = True

        while True:
            command, processed = self.consume_one()
            if command is None:
                break

            if setDirty:
                shareData.setDirty()
                setDirty = False

            self.blockSignals = True
            self.receivedCommandsProcessed = True
            if processed:
                # this was a room protocol command that was processed
                self.receivedCommandsProcessed = False
            else:
                logger.info("Client %s Command %s received", self.name, command.type)
                if command.type == common.MessageType.CONTENT:
                    self.receivedCommandsProcessed = False
                    self.sendSceneContent()

                elif command.type == common.MessageType.GREASE_PENCIL_MESH:
                    self.buildGreasePencilMesh(command.data)
                elif command.type == common.MessageType.GREASE_PENCIL_MATERIAL:
                    self.buildGreasePencilMaterial(command.data)
                elif command.type == common.MessageType.GREASE_PENCIL_CONNECTION:
                    self.buildGreasePencilConnection(command.data)

                elif command.type == common.MessageType.CLEAR_CONTENT:
                    self.clearContent()
                elif command.type == common.MessageType.MESH:
                    self.buildMesh(command.data)
                elif command.type == common.MessageType.TRANSFORM:
                    self.buildTransform(command.data)
                elif command.type == common.MessageType.MATERIAL:
                    self.buildMaterial(command.data)
                elif command.type == common.MessageType.DELETE:
                    self.buildDelete(command.data)
                elif command.type == common.MessageType.CAMERA:
                    self.buildCamera(command.data)
                elif command.type == common.MessageType.LIGHT:
                    self.buildLight(command.data)
                elif command.type == common.MessageType.RENAME:
                    self.buildRename(command.data)
                elif command.type == common.MessageType.DUPLICATE:
                    self.buildDuplicate(command.data)
                elif command.type == common.MessageType.SEND_TO_TRASH:
                    self.buildSendToTrash(command.data)
                elif command.type == common.MessageType.RESTORE_FROM_TRASH:
                    self.buildRestoreFromTrash(command.data)
                elif command.type == common.MessageType.TEXTURE:
                    self.buildTextureFile(command.data)

                elif command.type == common.MessageType.COLLECTION:
                    collection_api.buildCollection(command.data)
                elif command.type == common.MessageType.COLLECTION_REMOVED:
                    collection_api.buildCollectionRemoved(command.data)

                elif command.type == common.MessageType.INSTANCE_COLLECTION:
                    collection_api. buildCollectionInstance(command.data)

                elif command.type == common.MessageType.ADD_COLLECTION_TO_COLLECTION:
                    collection_api.buildCollectionToCollection(command.data)
                elif command.type == common.MessageType.REMOVE_COLLECTION_FROM_COLLECTION:
                    collection_api.buildRemoveCollectionFromCollection(command.data)
                elif command.type == common.MessageType.ADD_OBJECT_TO_COLLECTION:
                    collection_api.buildAddObjectToCollection(command.data)
                elif command.type == common.MessageType.REMOVE_OBJECT_FROM_COLLECTION:
                    collection_api.buildRemoveObjectFromCollection(command.data)

                elif command.type == common.MessageType.ADD_COLLECTION_TO_SCENE:
                    scene_api.buildCollectionToScene(command.data)
                elif command.type == common.MessageType.REMOVE_COLLECTION_FROM_SCENE:
                    scene_api.buildRemoveCollectionFromScene(command.data)
                elif command.type == common.MessageType.ADD_OBJECT_TO_SCENE:
                    scene_api.buildAddObjectToScene(command.data)
                elif command.type == common.MessageType.REMOVE_OBJECT_FROM_SCENE:
                    scene_api.buildRemoveObjectFromScene(command.data)

                elif command.type == common.MessageType.SCENE:
                    scene_api.buildScene(command.data)
                elif command.type == common.MessageType.SCENE_REMOVED:
                    scene_api.buildSceneRemoved(command.data)

                self.receivedCommands.task_done()
                self.blockSignals = False

        if not setDirty:
            shareData.updateCurrentData()

        if len(shareData.pendingParenting) > 0:
            remainingParentings = set()
            for path in shareData.pendingParenting:
                pathElem = path.split('/')
                ob = None
                parent = None
                for elem in pathElem:
                    ob = shareData.blenderObjects.get(elem)
                    if not ob:
                        remainingParentings.add(path)
                        break
                    ob.parent = parent
                    parent = ob
            shareData.pendingParenting = remainingParentings

        return 0.01<|MERGE_RESOLUTION|>--- conflicted
+++ resolved
@@ -620,7 +620,6 @@
         meshName = self.getMeshName(mesh)
         path = self.getObjectPath(obj)
 
-<<<<<<< HEAD
         binary_buffer = common.encodeString(path) + common.encodeString(meshName)
 
         binary_buffer += mesh_functions.encodeMesh(obj, data.get_dcc_sync_props().send_base_meshes,
@@ -647,13 +646,6 @@
     @stats_timer(shareData)
     def buildMesh(self, commandData):
         index = 0
-=======
-        if data.get_dcc_sync_props().sync_blender:
-            sourceMeshBuffer = mesh_functions.getSourceMeshBuffers(obj, meshName)
-            if sourceMeshBuffer:
-                self.addCommand(common.Command(common.MessageType.SOURCE_MESH,
-                                               common.encodeString(path) + sourceMeshBuffer, 0))
->>>>>>> cbfb1430
 
         path, index = common.decodeString(commandData, index)
         meshName, index = common.decodeString(commandData, index)
