--- conflicted
+++ resolved
@@ -1,10 +1,7 @@
 import logging
 import traceback
-<<<<<<< HEAD
 from typing import List, Tuple
 
-=======
->>>>>>> 2442a3c8
 from mixer.blender_data.blenddata import BlendData
 from mixer.blender_data.filter import safe_context
 from mixer.blender_data.json_codec import Codec
@@ -38,9 +35,8 @@
     if not share_data.use_experimental_sync():
         return
 
-    blenddata_collection_name, index = common.decode_string(buffer, 0)
+    collection_name, index = common.decode_string(buffer, 0)
     key, index = common.decode_string(buffer, index)
-<<<<<<< HEAD
     buffer, _ = common.decode_string(buffer, index)
     logger.info("build_data_update: %s[%s]", collection_name, key)
     codec = Codec()
@@ -54,22 +50,6 @@
         logging.error(
             "Exception during build_data_update\n" + traceback.format_exc() + "During processing of\n" + buffer
         )
-=======
-    data, _ = common.decode_string(buffer, index)
-    logger.info("build_data_update %s[%s]", blenddata_collection_name, key)
-    codec = Codec()
-    id_proxy = codec.decode(data)
-    blenddata = BlendData.instance()
-    collection = blenddata.bpy_collection(blenddata_collection_name)
-    # TODO will fail when name != name_full
-    try:
-        id_proxy.save(collection, key)
-    except Exception:
-        logger.error("Build_data-update: Exception :")
-        logger.error("\n" + traceback.format_exc())
-        logger.error("while processing message:")
-        logger.error("\n" + data)
->>>>>>> 2442a3c8
 
 
 def send_data_new(collection, key: str):
