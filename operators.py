<<<<<<< HEAD
=======
from contextlib import contextmanager
import os
import sys
>>>>>>> a41f43a1
import subprocess
import logging
import time
<<<<<<< HEAD
from typing import Mapping
=======
import json
import copy
>>>>>>> a41f43a1
from pathlib import Path
from datetime import datetime

import bpy
import socket
from . import clientBlender
from . import ui
from .shareData import shareData
from bpy.app.handlers import persistent

from .data import get_dcc_sync_props
from .stats import StatsTimer, save_statistics, get_stats_filename

logger = logging.getLogger(__package__)
logger.setLevel(logging.INFO)


class TransformStruct:
    def __init__(self, translate, quaternion, scale, visible):
        self.translate = translate
        self.quaternion = quaternion
        self.scale = scale
        self.visible = visible


<<<<<<< HEAD
=======
class ShareData:
    def __init__(self):
        self.runId = datetime.now().strftime('%Y-%m-%d_%H-%M-%S')
        self.sessionId = 0  # For logging and debug
        self.client = None
        self.currentRoom = None
        self.isLocal = False
        self.localServerProcess = None
        self.selectedObjectsNames = []
        self.depsgraph = None
        self.roomListUpdateClient = None

        self.objectsAdded = set()
        self.objectsRemoved = set()
        self.collectionsAdded = set()
        self.collectionsRemoved = set()
        self.objectsAddedToCollection = {}
        self.objectsRemovedFromCollection = {}
        self.collectionsAddedToCollection = set()
        self.collectionsRemovedFromCollection = set()
        self.collectionsInfo = {}
        self.objectsReparented = set()
        self.objectsParents = {}
        self.objectsRenamed = {}
        self.objectsTransformed = set()
        self.objectsTransforms = {}
        self.objectsVisibilityChanged = set()
        self.objectsVisibility = {}
        self.objects = {}  # Name of object to bpy.types.Object

        self.current_statistics = None
        self.auto_save_statistics = False
        self.statistics_directory = None

    def clearLists(self):
        self.objectsAddedToCollection.clear()
        self.objectsRemovedFromCollection.clear()
        self.objectsReparented.clear()
        self.objectsRenamed.clear()
        self.objectsTransformed.clear()
        self.objectsVisibilityChanged.clear()


shareData = ShareData()


>>>>>>> a41f43a1
def updateParams(obj):
    # send collection instances
    if obj.instance_type == 'COLLECTION':
        shareData.client.sendCollectionInstance(obj)
        return

    if not hasattr(obj, "data"):
        return

    typename = obj.bl_rna.name
    if obj.data:
        typename = obj.data.bl_rna.name

    if typename != 'Camera' and typename != 'Mesh' and typename != 'Sun Light' and typename != 'Point Light' and typename != 'Spot Light' and typename != 'Grease Pencil':
        return

    if typename == 'Camera':
        shareData.client.sendCamera(obj)

    if typename == 'Sun Light' or typename == 'Point Light' or typename == 'Spot Light':
        shareData.client.sendLight(obj)

    if typename == 'Grease Pencil':
        for material in obj.data.materials:
            shareData.client.sendMaterial(material)
        shareData.client.sendGreasePencilMesh(obj)
        shareData.client.sendGreasePencilConnection(obj)

    if typename == 'Mesh':
        if obj.mode == 'OBJECT':
            shareData.client.sendMesh(obj)
            shareData.client.sendMeshConnection(obj)


def updateTransform(obj):
    shareData.client.sendTransform(obj)


def join_room(room_name: str):
    assert shareData.currentRoom is None
    shareData.currentRoom = room_name
    shareData.client.joinRoom(room_name)
    shareData.client.setClientName(get_dcc_sync_props().user)
    # join a room <==> want to track local changes
    set_handlers(True)


def leave_current_room():
    # room ==> client
    assert not shareData.currentRoom or shareData.client
    if shareData.currentRoom:
        if shareData.client:
            shareData.client.leaveRoom(shareData.currentRoom)
        shareData.currentRoom = None
        set_handlers(False)

<<<<<<< HEAD
=======
    if None != shareData.current_statistics and shareData.auto_save_statistics:
        save_statistics(shareData.current_statistics, shareData.statistics_directory)
    shareData.current_statistics = None
    shareData.auto_save_statistics = False
    shareData.statistics_directory = None

    if shareData.client is not None:
        if bpy.app.timers.is_registered(shareData.client.networkConsumer):
            bpy.app.timers.unregister(shareData.client.networkConsumer)
>>>>>>> a41f43a1

def is_joined():
    connected = shareData.client is not None and shareData.client.isConnected()
    return connected and shareData.currentRoom


@persistent
def onLoad(scene):
    disconnect()


def updateSceneChanged():
    shareData.client.sendSetCurrentScene(bpy.context.scene.name)

    # send scene objects
    for obj in bpy.context.scene.objects:
        shareData.client.sendSceneObject(obj)

    # send scene collections
    for col in bpy.context.scene.collection.children:
        shareData.client.sendSceneCollection(col)

    shareData.client.currentSceneName = bpy.context.scene.name


class CollectionInfo:
    def __init__(self, hide_viewport, instance_offset, children, parent, objects=None):
        self.hide_viewport = hide_viewport
        self.instance_offset = instance_offset
        self.children = children
        self.parent = parent
        self.objects = objects or []


def getCollection(collectionName):
    if collectionName in bpy.data.collections:
        return bpy.data.collections[collectionName]
    if bpy.context.scene.collection.name == collectionName:
        return bpy.context.scene.collection
    return None


def getParentCollection(collectionName):
    if collectionName in bpy.context.scene.collection.children:
        return bpy.context.scene.collection
    for col in bpy.data.collections:
        if collectionName in col.children:
            return col
    return None


def updateCollectionsState():
    newCollectionsNames = set([bpy.context.scene.collection.name] + [x.name for x in bpy.data.collections])
    oldCollectionsNames = set(shareData.collectionsInfo.keys())

    shareData.collectionsAdded = newCollectionsNames - oldCollectionsNames
    shareData.collectionsRemoved = oldCollectionsNames - newCollectionsNames

    shareData.collectionsAddedToCollection.clear()
    shareData.collectionsRemovedFromCollection.clear()
    for collectionName, collectionInfo in shareData.collectionsInfo.items():
        collection = getCollection(collectionName)
        if not collection:
            continue
        oldChildren = set(collectionInfo.children)
        newChildren = set([x.name for x in collection.children])

        for x in newChildren - oldChildren:
            shareData.collectionsAddedToCollection.add((getParentCollection(x).name, x))

        for x in oldChildren - newChildren:
            shareData.collectionsRemovedFromCollection.add((shareData.collectionsInfo[x].parent, x))

        newObjects = set([x.name for x in collection.objects])
        oldObjects = set([shareData.objectsRenamed.get(x, x) for x in collectionInfo.objects])

        addedObjects = [x for x in newObjects - oldObjects]
        if len(addedObjects) > 0:
            shareData.objectsAddedToCollection[collectionName] = addedObjects

        removedObjects = [x for x in oldObjects - newObjects]
        if len(removedObjects) > 0:
            shareData.objectsRemovedFromCollection[collectionName] = removedObjects


def updateCollectionsInfo():
    shareData.collectionsInfo = {}

    # Master Collection (scene dependent)
    collection = bpy.context.scene.collection
    children = [x.name for x in collection.children]
    shareData.collectionsInfo[collection.name] = CollectionInfo(
        collection.hide_viewport, collection.instance_offset, children, None, [x.name for x in collection.objects])
    for child in collection.children:
        shareData.collectionsInfo[child.name] = CollectionInfo(child.hide_viewport, child.instance_offset, [
                                                               x.name for x in child.children], collection.name)

    # All other collections (all scenes)
    for collection in bpy.data.collections:
        if not shareData.collectionsInfo.get(collection.name):
            shareData.collectionsInfo[collection.name] = CollectionInfo(collection.hide_viewport, collection.instance_offset, [
                                                                        x.name for x in collection.children], None)
        for child in collection.children:
            shareData.collectionsInfo[child.name] = CollectionInfo(child.hide_viewport, child.instance_offset, [
                                                                   x.name for x in child.children], collection.name)

    # Store collections objects (already done for master collection above)
    for collection in bpy.data.collections:
        shareData.collectionsInfo[collection.name].objects = [x.name for x in collection.objects]


def updateObjectsState(oldObjects : dict, newObjects : dict, stats_timer: StatsTimer):
    with stats_timer.child("checkObjectsAddedAndRemoved"):
        objects = set(newObjects.keys())
        shareData.objectsAdded = objects - oldObjects.keys()
        shareData.objectsRemoved = oldObjects.keys() - objects

    shareData.objects = newObjects

    if len(shareData.objectsAdded) == 1 and len(shareData.objectsRemoved) == 1:
        shareData.objectsRenamed[list(shareData.objectsRemoved)[0]] = list(shareData.objectsAdded)[0]
        shareData.objectsAdded.clear()
        shareData.objectsRemoved.clear()
        return    

<<<<<<< HEAD
    for objName, visible in shareData.objectsVisibility.items():
        newObj = bpy.data.objects.get(objName)
        if newObj and visible != newObj.hide_viewport:
            shareData.objectsVisibilityChanged.add(objName)

    for objName, parent in shareData.objectsParents.items():
        newObj = bpy.data.objects.get(objName)
        if not newObj:
            continue
        newObjParent = "" if newObj.parent is None else newObj.parent.name
        if newObjParent != parent:
            shareData.objectsReparented.add(objName)

    for objName, transform in shareData.objectsTransforms.items():
        newObj = bpy.data.objects.get(objName)
        if not newObj:
            continue
        matrix = newObj.matrix_local
        t = matrix.to_translation()
        r = matrix.to_quaternion()
        s = matrix.to_scale()
        if t != transform[0] or r != transform[1] or s != transform[2]:
            shareData.objectsTransformed.add(objName)
=======
    for objName in shareData.objectsRemoved:
        if objName in shareData.objects:
            del shareData.objects[objName]

    with stats_timer.child("updateObjectsVisibilityChanged"):
        for objName, visible in shareData.objectsVisibility.items():
            if not objName in shareData.objects:
                continue
            newObj = shareData.objects[objName]
            if visible != newObj.hide_viewport:
                shareData.objectsVisibilityChanged.add(objName)

    with stats_timer.child("updateObjectsParentingChanged"):
        for objName, parent in shareData.objectsParents.items():
            if not objName in shareData.objects:
                continue
            newObj = shareData.objects[objName]
            newObjParent = "" if newObj.parent == None else newObj.parent.name
            if newObjParent != parent:
                shareData.objectsReparented.add(objName)

    with stats_timer.child("updateObjectsTransformsChanged") as local_timer:
        for objName, transform in shareData.objectsTransforms.items():
            local_timer.reset_checkpoint()
            if not objName in shareData.objects:
                continue
            newObj = shareData.objects[objName]
            local_timer.checkpoint("getObject")

            matrix = newObj.matrix_local
            t = matrix.to_translation()
            r = matrix.to_quaternion()
            s = matrix.to_scale()

            local_timer.checkpoint("getTransformsFromMatrix")

            if t != transform[0] or r != transform[1] or s != transform[2]:
                shareData.objectsTransformed.add(objName)

            local_timer.checkpoint("compareTransforms")
>>>>>>> a41f43a1


def updateObjectsInfo():
    shareData.objects = {x.name: x for x in bpy.data.objects}
    shareData.objectsVisibility = dict((x.name, x.hide_viewport) for x in bpy.data.objects)
    shareData.objectsParents = dict((x.name, x.parent.name if x.parent is not None else "") for x in bpy.data.objects)

    shareData.objectsTransforms = {}
    for obj in bpy.data.objects:
        matrix = obj.matrix_local
        t = matrix.to_translation()
        r = matrix.to_quaternion()
        s = matrix.to_scale()
        shareData.objectsTransforms[obj.name] = (t, r, s)


def updateCurrentData():
    updateCollectionsInfo()
    updateObjectsInfo()


def isInObjectMode():
    return hasattr(bpy.context, "active_object") and (not bpy.context.active_object or bpy.context.active_object.mode == 'OBJECT')


def removeObjectsFromCollections():
    changed = False
    for collectionName in shareData.objectsRemovedFromCollection:
        objectNames = shareData.objectsRemovedFromCollection.get(collectionName)
        for objName in objectNames:
            shareData.client.sendRemoveObjectFromCollection(collectionName, objName)
            changed = True
    return changed


def removeCollectionsFromCollections():
    changed = False
    for item in shareData.collectionsRemovedFromCollection:
        shareData.client.sendRemoveCollectionFromCollection(item[0], item[1])
        changed = True
    return changed


def removeCollections():
    changed = False
    for collection in shareData.collectionsRemoved:
        shareData.client.sendCollectionRemoved(collection)
        changed = True
    return changed


def addObjects():
    changed = False
    for objName in shareData.objectsAdded:
        if objName in bpy.context.scene.objects:
            obj = bpy.context.scene.objects[objName]
            updateParams(obj)
            updateTransform(obj)
            changed = True
    return changed


def addCollections():
    changed = False
    for item in shareData.collectionsAdded:
        shareData.client.sendCollection(getCollection(item))
        changed = True
    return changed


def addCollectionsToCollections():
    changed = False
    for item in shareData.collectionsAddedToCollection:
        shareData.client.sendAddCollectionToCollection(item[0], item[1])
        changed = True
    return changed


def addObjectsToCollections():
    changed = False
    for collectionName in shareData.objectsAddedToCollection:
        objectNames = shareData.objectsAddedToCollection.get(collectionName)
        for objectName in objectNames:
            shareData.client.sendAddObjectToCollection(collectionName, objectName)
            changed = True
    return changed


def updateCollectionsParameters():
    changed = False
    for collection in bpy.data.collections:
        info = shareData.collectionsInfo.get(collection.name)
        if info:
            if info.hide_viewport != collection.hide_viewport or info.instance_offset != collection.instance_offset:
                shareData.client.sendCollection(collection)
                changed = True
    return changed


def createSceneObjects():
    changed = False
    for objName in shareData.objectsAdded:
        if objName in bpy.context.scene.objects:
            obj = bpy.context.scene.objects[objName]
            shareData.client.sendSceneObject(obj)
            changed = True
    return changed


def deleteSceneObjects():
    changed = False
    for objName in shareData.objectsRemoved:
        shareData.client.sendDeletedObject(objName)
        changed = True
    return changed


def renameObjects():
    changed = False
    for oldName, newName in shareData.objectsRenamed.items():
        shareData.client.sendRenamedObjects(oldName, newName)
        changed = True
    return changed


def updateObjectsVisibility():
    changed = False
    for objName in shareData.objectsVisibilityChanged:
        if objName in bpy.data.objects:
            updateTransform(bpy.data.objects[objName])
            changed = True
    return changed


def updateObjectsTransforms():
    changed = False
    for objName in shareData.objectsTransformed:
        if objName in bpy.data.objects:
            updateTransform(bpy.data.objects[objName])
            changed = True
    return changed


def reparentObjects():
    changed = False
    for objName in shareData.objectsReparented:
        if objName in bpy.data.objects:
            updateTransform(bpy.data.objects[objName])
            changed = True
    return changed


def updateObjectsData():
    container = {}
    data = set()
    transforms = set()

    for update in shareData.depsgraph.updates:
        obj = update.id.original
        typename = obj.bl_rna.name

        if typename == 'Object':
            if hasattr(obj, 'data'):
                container[obj.data] = obj
            transforms.add(obj)

        if typename == 'Camera' or typename == 'Mesh' or typename == 'Sun Light' or typename == 'Point Light' or typename == 'Spot Light' or typename == 'Grease Pencil':
            data.add(obj)

        if typename == 'Material':
            shareData.client.sendMaterial(obj)

    # Send transforms
    for obj in transforms:
        updateTransform(obj)

    # Send data (mesh) of objects
    for d in data:
        if d in container:
            updateParams(container[d])

@persistent
def sendFrameChanged(scene):    
    logger.info("sendFrameChanged")
    with StatsTimer(shareData.current_statistics, "sendFrameChanged") as timer:
        with timer.child("setFrame"):
            shareData.client.sendFrame(scene.frame_current)

        with timer.child("clearLists"):
            shareData.clearLists()

        with timer.child("updateObjectsState") as child_timer:
            updateObjectsState(shareData.objects, dict(bpy.data.objects), child_timer)

        with timer.child("updateCollectionsState"):
            updateCollectionsState()

        with timer.child("checkForChangeAndSendUpdates"):
            changed = False
            changed |= updateObjectsTransforms()

        # update for next change
        with timer.child("updateCurrentData"):
            updateCurrentData()

@persistent
def sendSceneDataToServer(scene):
    logger.info("sendSceneDataToServer")
    with StatsTimer(shareData.current_statistics, "sendSceneDataToServer") as timer:
        with timer.child("clearLists"):
            shareData.clearLists()

        # prevent processing self events
        if shareData.client.receivedCommandsProcessed:
            if not shareData.client.blockSignals:
                shareData.client.receivedCommandsProcessed = False
            return

        if shareData.client.currentSceneName != bpy.context.scene.name:
            updateCurrentData()
            updateSceneChanged()
            return

        if not isInObjectMode():
            return

        with timer.child("updateObjectsState") as child_timer:
            updateObjectsState(shareData.objects, dict(bpy.data.objects), child_timer)

        with timer.child("updateCollectionsState"):
            updateCollectionsState()

        changed = False
        with timer.child("checkForChangeAndSendUpdates"):
            changed |= removeObjectsFromCollections()
            changed |= removeCollectionsFromCollections()
            changed |= removeCollections()
            changed |= addObjects()
            changed |= addCollections()
            changed |= addCollectionsToCollections()
            changed |= addObjectsToCollections()
            changed |= updateCollectionsParameters()
            changed |= createSceneObjects()
            changed |= deleteSceneObjects()
            changed |= renameObjects()
            changed |= updateObjectsVisibility()
            changed |= updateObjectsTransforms()
            changed |= reparentObjects()

        if not changed:
            with timer.child("updateObjectsData"):
                shareData.depsgraph = bpy.context.evaluated_depsgraph_get()
                updateObjectsData()

        # update for next change
        with timer.child("updateCurrentData"):
            updateCurrentData()


@persistent
def onUndoRedoPre(scene):
    # shareData.selectedObjectsNames = set()
    # for obj in bpy.context.selected_objects:
    #    shareData.selectedObjectsNames.add(obj.name)
    if not isInObjectMode():
        return

    shareData.client.currentSceneName = bpy.context.scene.name

    shareData.clearLists()
    updateCurrentData()

def remapObjectsInfo():
    # update objects references
    newObjects = {x.name: x for x in bpy.data.objects}
    addedObjects = set(newObjects.keys()) - set(shareData.objects.keys())
    removedObjects = set(shareData.objects.keys()) - set(newObjects.keys())
    # we are only able to manage one object rename
    if len(addedObjects) == 1 and len(removedObjects) == 1:
        oldName = list(removedObjects)[0]
        newName = list(addedObjects)[0]

        visible = shareData.objectsVisibility[oldName]
        del shareData.objectsVisibility[oldName]
        shareData.objectsVisibility[newName] = visible

        parent = shareData.objectsParents[oldName]
        del shareData.objectsParents[oldName]
        shareData.objectsParents[newName] = parent
        for name, parent in shareData.objectsParents.items():
            if parent == oldName:
                shareData.objectsParents[name] = newName

        trf = shareData.objectsTransforms[oldName]
        del shareData.objectsTransforms[oldName]
        shareData.objectsTransforms[newName] = trf

    shareData.objects = newObjects

@persistent
def onUndoRedoPost(scene):
    # apply only in object mode
    if not isInObjectMode():
        return

    if shareData.client.currentSceneName != bpy.context.scene.name:
        updateSceneChanged()
        return

    oldObjectsName = dict([(k, None) for k in shareData.objects.keys()])  # value not needed
    remapObjectsInfo()
    for k, v in shareData.objects.items():
        if k in oldObjectsName:
            oldObjectsName[k] = v

    with StatsTimer(shareData.current_statistics, "onUndoRedoPost") as timer:
        with timer.child("updateObjectsState") as child_timer:
            updateObjectsState(oldObjectsName, shareData.objects, child_timer)

    updateCollectionsState()

    removeObjectsFromCollections()
    removeCollectionsFromCollections()
    removeCollections()
    addObjects()
    addCollections()
    addCollectionsToCollections()
    addObjectsToCollections()
    updateCollectionsParameters()
    createSceneObjects()
    deleteSceneObjects()
    renameObjects()
    updateObjectsVisibility()
    updateObjectsTransforms()
    reparentObjects()

    # send selection content (including data)
    materials = set()
    for obj in bpy.context.selected_objects:
        updateTransform(obj)
        if hasattr(obj, "data"):
            updateParams(obj)
        if hasattr(obj, "material_slots"):
            for slot in obj.material_slots[:]:
                materials.add(slot.material)

    for material in materials:
        shareData.client.sendMaterial(material)

    shareData.depsgraph = bpy.context.evaluated_depsgraph_get()


def updateListUsers(client_ids: Mapping[str, str] = None):
    shareData.client_ids = client_ids


def clear_scene_content():
    set_handlers(False)

    collections = []
    objs = []
    for collection in bpy.data.collections:
        collections.append(collection)
        for obj in collection.objects:
            if obj.type == 'MESH' or obj.type == 'LIGHT' or obj.type == 'CAMERA':
                objs.append(obj)

    for obj in objs:
        bpy.data.objects.remove(obj, do_unlink=True)

    for block in bpy.data.meshes:
        if block.users == 0:
            bpy.data.meshes.remove(block)

    for block in bpy.data.materials:
        if block.users == 0:
            bpy.data.materials.remove(block)

    for block in bpy.data.textures:
        if block.users == 0:
            bpy.data.textures.remove(block)

    for block in bpy.data.images:
        if block.users == 0:
            bpy.data.images.remove(block)

    for collection in collections:
        bpy.data.collections.remove(collection)

    set_handlers(True)


def isParentInCollection(collection, obj):
    parent = obj.parent
    while parent is not None:
        if parent in collection.objects[:]:
            return True
        parent = parent.parent
    return False


def send_collection_content(collection):
    for obj in collection.objects:
        shareData.client.sendAddObjectToCollection(collection.name, obj.name)

    for childCollection in collection.children:
        shareData.client.sendAddCollectionToCollection(collection.name, childCollection.name)


def send_collections():
    for collection in bpy.data.collections:
        shareData.client.sendCollection(collection)
        send_collection_content(collection)


def send_scene_content():
    if get_dcc_sync_props().no_send_scene_content:
        return

    with StatsTimer(shareData.current_statistics, "send_scene_content", True) as stats_timer:
        shareData.client.currentSceneName = bpy.context.scene.name

        # First step : Send all Blender data (materials, objects, collection) existing in file
        # ====================================================================================

        with stats_timer.child("sendAllMaterials"):
            for material in bpy.data.materials:
                shareData.client.sendMaterial(material)

        with stats_timer.child("sendAllObjects"):
            for obj in bpy.data.objects:
                updateParams(obj)
                updateTransform(obj)

        # send all collections
        with stats_timer.child("sendAllCollections"):
            send_collections()

        # Second step : send current scene content
        # ========================================
        with stats_timer.child("sendSetCurrentScene"):
            shareData.client.sendSetCurrentScene(bpy.context.scene.name)

        with stats_timer.child("sendSceneObjects"):
            for obj in bpy.context.scene.objects:
                shareData.client.sendSceneObject(obj)

        with stats_timer.child("sendSceneCollections"):
            for col in bpy.context.scene.collection.children:
                shareData.client.sendSceneCollection(col)

    shareData.client.sendFrame(bpy.context.scene.frame_current)


def set_handlers(connect: bool):
    try:
        if connect:
            shareData.depsgraph = bpy.context.evaluated_depsgraph_get()
            bpy.app.handlers.frame_change_post.append(sendFrameChanged)
            bpy.app.handlers.depsgraph_update_post.append(sendSceneDataToServer)
            bpy.app.handlers.undo_pre.append(onUndoRedoPre)
            bpy.app.handlers.redo_pre.append(onUndoRedoPre)
            bpy.app.handlers.undo_post.append(onUndoRedoPost)
            bpy.app.handlers.redo_post.append(onUndoRedoPost)
            bpy.app.handlers.load_post.append(onLoad)
        else:
            bpy.app.handlers.load_post.remove(onLoad)
            bpy.app.handlers.frame_change_post.remove(sendFrameChanged)
            bpy.app.handlers.depsgraph_update_post.remove(sendSceneDataToServer)
            bpy.app.handlers.undo_pre.remove(onUndoRedoPre)
            bpy.app.handlers.redo_pre.remove(onUndoRedoPre)
            bpy.app.handlers.undo_post.remove(onUndoRedoPost)
            bpy.app.handlers.redo_post.remove(onUndoRedoPost)
            shareData.depsgraph = None
    except Exception as e:
        logger.error("Exception during set_handlers(%s) : %s", connect, e)


def wait_for_server(host, port):
    attempts = 0
    max_attempts = 10
    while not server_is_up(host, port) and attempts < max_attempts:
        attempts += 1
        time.sleep(0.2)
    return attempts < max_attempts


def start_local_server(wait_for_server=False):
    dir_path = Path(__file__).parent
    serverPath = dir_path / 'broadcaster' / 'dccBroadcaster.py'

    if get_dcc_sync_props().showServerConsole:
        args = {'creationflags': subprocess.CREATE_NEW_CONSOLE}
    else:
        #args = {'stdout': subprocess.PIPE, 'stderr': subprocess.STDOUT}
        args = {}

    shareData.localServerProcess = subprocess.Popen([bpy.app.binary_path_python, str(
        serverPath)], shell=False, **args)


def server_is_up(address, port):
    s = socket.socket(socket.AF_INET, socket.SOCK_STREAM)
    try:
        s.connect((address, port))
        s.shutdown(socket.SHUT_RDWR)
        s.close()
        return True
    except Exception:
        return False


def is_localhost(host):
    # does not catch local address
    return host == "localhost" or host == "127.0.0.1"


def connect():
    props = get_dcc_sync_props()
    if not server_is_up(props.host, props.port):
        if is_localhost(props.host):
            start_local_server(wait_for_server=True)
            wait_for_server(props.host, props.port)

    if not isClientConnected():
        if not create_main_client(props.host, props.port):
            return False

    shareData.client.setClientName(props.user)
    return True


def disconnect():
    # the socket has already been disconnected
    if shareData.client is not None:
        if shareData.client.isConnected():
            shareData.client.disconnect()
        shareData.client_ids = None
        shareData.client = None
    shareData.currentRoom = None


def isClientConnected():
    return shareData.client is not None and shareData.client.isConnected()


def create_main_client(host: str, port: int):
    assert shareData.client is None
    shareData.sessionId += 1
    client = clientBlender.ClientBlender(f"syncClient {shareData.sessionId}", host, port)
    client.connect()
    if not client.isConnected():
        return False

    shareData.client = client
    shareData.client.addCallback('SendContent', send_scene_content)
    shareData.client.addCallback('ClearContent', clear_scene_content)
    if not bpy.app.timers.is_registered(shareData.client.networkConsumer):
        bpy.app.timers.register(shareData.client.networkConsumer)

<<<<<<< HEAD
    return True
=======
    shareData.client.joinRoom(room)
    shareData.currentRoom = room
    shareData.current_statistics = {
        "session_id": shareData.sessionId,
        "blendfile": bpy.data.filepath,
        "statsfile": get_stats_filename(shareData.runId, shareData.sessionId),
        "user": os.getlogin(),
        "room": room,
        "children": {}
    }
    shareData.auto_save_statistics = get_dcc_sync_props().auto_save_statistics
    shareData.statistics_directory = get_dcc_sync_props().statistics_directory
    set_handlers(True)
>>>>>>> a41f43a1


class CreateRoomOperator(bpy.types.Operator):
    """Create a new room on DCC Sync server"""
    bl_idname = "dcc_sync.create_room"
    bl_label = "DCCSync Create Room"
    bl_options = {'REGISTER'}

    @classmethod
    def poll(cls, context):
        props = get_dcc_sync_props()
        return not shareData.currentRoom and bool(props.room)

    def execute(self, context):
        assert not shareData.currentRoom
        shareData.currentRoom = None
        if not connect():
            return {'CANCELLED'}

        props = get_dcc_sync_props()
        join_room(props.room)
        return {'FINISHED'}


class JoinRoomOperator(bpy.types.Operator):
    """Join a room"""
    bl_idname = "dcc_sync.join_room"
    bl_label = "DCCSync Join Room"
    bl_options = {'REGISTER'}

    @classmethod
    def poll(self, context):
        roomIndex = get_dcc_sync_props().room_index
        return isClientConnected() and roomIndex < len(get_dcc_sync_props().rooms)

    def execute(self, context):
        assert not shareData.currentRoom
        shareData.currentRoom = None
        updateCurrentData()

        if not connect():
            self.report({'ERROR'}, repr(e))

        shareData.isLocal = False
        props = get_dcc_sync_props()
        roomIndex = props.room_index
        room = props.rooms[roomIndex].name
        join_room(room)
        return {'FINISHED'}


class LeaveRoomOperator(bpy.types.Operator):
    """Reave the current room"""
    bl_idname = "dcc_sync.leave_room"
    bl_label = "DCCSync Leave Room"
    bl_options = {'REGISTER'}

    def execute(self, context):
        leave_current_room()
        ui.update_ui_lists()
        return {'FINISHED'}


class ConnectOperator(bpy.types.Operator):
    """Connect to the DCCSync server"""
    bl_idname = "dcc_sync.connect"
    bl_label = "Connect to server"
    bl_options = {'REGISTER'}

    def execute(self, context):
        props = get_dcc_sync_props()
        try:
            self.report({'INFO'}, f'Connecting to "{props.host}:{props.port}" ...')
            ok = connect()
            if not ok:
                self.report({'ERROR'}, "unknown error")
                return {'CANCELLED'}
            else:
                self.report({'INFO'}, f'Connected to "{props.host}:{props.port}" ...')
        except socket.gaierror:
            msg = f'Cannot connect to "{props.host}": invalid host name or address'
            self.report({'ERROR'}, msg)
        except Exception as e:
            self.report({'ERROR'}, repr(e))
            return {'CANCELLED'}

        return {'FINISHED'}


class DisconnectOperator(bpy.types.Operator):
    """Disconnect from the DccSync server"""
    bl_idname = "dcc_sync.disconnect"
    bl_label = "Disconnect from server"
    bl_options = {'REGISTER'}

    def execute(self, context):
        disconnect()
        ui.update_ui_lists()
        ui.redraw()
        return {'FINISHED'}


class SendSelectionOperator(bpy.types.Operator):
    """Send current selection to DCC Sync server"""
    bl_idname = "dcc_sync.send_selection"
    bl_label = "DCCSync Send selection"
    bl_options = {'REGISTER'}

    def execute(self, context):
        if shareData.client is None:
            return {'CANCELLED'}

        selectedObjects = bpy.context.selected_objects
        for obj in selectedObjects:
            try:
                for slot in obj.material_slots[:]:
                    shareData.client.sendMaterial(slot.material)
            except Exception:
                print('materials not found')

            updateParams(obj)
            updateTransform(obj)

        return {'FINISHED'}


class LaunchVRtistOperator(bpy.types.Operator):
    """Launch a VRtist instance"""
    bl_idname = "vrtist.launch"
    bl_label = "Launch VRtist"
    bl_options = {'REGISTER'}

    def execute(self, context):
        dcc_sync_props = get_dcc_sync_props()
        room = shareData.currentRoom
        if not room:
            bpy.ops.dcc_sync.join_or_leave_room()
            room = shareData.currentRoom

        hostname = "localhost"
        if not shareData.isLocal:
            hostname = dcc_sync_props.host
        args = [dcc_sync_props.VRtist, "--room", room, "--hostname", hostname, "--port", str(dcc_sync_props.port)]
        subprocess.Popen(args, stdout=subprocess.PIPE, stderr=subprocess.STDOUT, shell=False)
        return {'FINISHED'}


class WriteStatisticsOperator(bpy.types.Operator):
    """Write dccsync statistics in a file"""
    bl_idname = "dcc_sync.write_statistics"
    bl_label = "DCCSync Write Statistics"
    bl_options = {'REGISTER'}

    def execute(self, context):
        if None != shareData.current_statistics:
            save_statistics(shareData.current_statistics, get_dcc_sync_props().statistics_directory)
        return {'FINISHED'}


class OpenStatsDirOperator(bpy.types.Operator):
    """Write dccsync stats directory in explorer"""
    bl_idname = "dcc_sync.open_stats_dir"
    bl_label = "DCCSync Open Stats Directory"
    bl_options = {'REGISTER'}

    def execute(self, context):
        os.startfile(get_dcc_sync_props().statistics_directory)
        return {'FINISHED'}


classes = (
    LaunchVRtistOperator,
    CreateRoomOperator,
    ConnectOperator,
    DisconnectOperator,
    SendSelectionOperator,
<<<<<<< HEAD
    JoinRoomOperator,
    LeaveRoomOperator,
=======
    JoinOrLeaveRoomOperator,
    WriteStatisticsOperator,
    OpenStatsDirOperator
>>>>>>> a41f43a1
)


def register():
    for _ in classes:
        bpy.utils.register_class(_)


def unregister():
    for _ in classes:
        bpy.utils.unregister_class(_)<|MERGE_RESOLUTION|>--- conflicted
+++ resolved
@@ -1,18 +1,10 @@
-<<<<<<< HEAD
-=======
 from contextlib import contextmanager
-import os
-import sys
->>>>>>> a41f43a1
 import subprocess
 import logging
 import time
-<<<<<<< HEAD
 from typing import Mapping
-=======
 import json
 import copy
->>>>>>> a41f43a1
 from pathlib import Path
 from datetime import datetime
 
@@ -38,55 +30,6 @@
         self.visible = visible
 
 
-<<<<<<< HEAD
-=======
-class ShareData:
-    def __init__(self):
-        self.runId = datetime.now().strftime('%Y-%m-%d_%H-%M-%S')
-        self.sessionId = 0  # For logging and debug
-        self.client = None
-        self.currentRoom = None
-        self.isLocal = False
-        self.localServerProcess = None
-        self.selectedObjectsNames = []
-        self.depsgraph = None
-        self.roomListUpdateClient = None
-
-        self.objectsAdded = set()
-        self.objectsRemoved = set()
-        self.collectionsAdded = set()
-        self.collectionsRemoved = set()
-        self.objectsAddedToCollection = {}
-        self.objectsRemovedFromCollection = {}
-        self.collectionsAddedToCollection = set()
-        self.collectionsRemovedFromCollection = set()
-        self.collectionsInfo = {}
-        self.objectsReparented = set()
-        self.objectsParents = {}
-        self.objectsRenamed = {}
-        self.objectsTransformed = set()
-        self.objectsTransforms = {}
-        self.objectsVisibilityChanged = set()
-        self.objectsVisibility = {}
-        self.objects = {}  # Name of object to bpy.types.Object
-
-        self.current_statistics = None
-        self.auto_save_statistics = False
-        self.statistics_directory = None
-
-    def clearLists(self):
-        self.objectsAddedToCollection.clear()
-        self.objectsRemovedFromCollection.clear()
-        self.objectsReparented.clear()
-        self.objectsRenamed.clear()
-        self.objectsTransformed.clear()
-        self.objectsVisibilityChanged.clear()
-
-
-shareData = ShareData()
-
-
->>>>>>> a41f43a1
 def updateParams(obj):
     # send collection instances
     if obj.instance_type == 'COLLECTION':
@@ -143,18 +86,12 @@
         shareData.currentRoom = None
         set_handlers(False)
 
-<<<<<<< HEAD
-=======
     if None != shareData.current_statistics and shareData.auto_save_statistics:
         save_statistics(shareData.current_statistics, shareData.statistics_directory)
     shareData.current_statistics = None
     shareData.auto_save_statistics = False
     shareData.statistics_directory = None
 
-    if shareData.client is not None:
-        if bpy.app.timers.is_registered(shareData.client.networkConsumer):
-            bpy.app.timers.unregister(shareData.client.networkConsumer)
->>>>>>> a41f43a1
 
 def is_joined():
     connected = shareData.client is not None and shareData.client.isConnected()
@@ -280,31 +217,6 @@
         shareData.objectsRemoved.clear()
         return    
 
-<<<<<<< HEAD
-    for objName, visible in shareData.objectsVisibility.items():
-        newObj = bpy.data.objects.get(objName)
-        if newObj and visible != newObj.hide_viewport:
-            shareData.objectsVisibilityChanged.add(objName)
-
-    for objName, parent in shareData.objectsParents.items():
-        newObj = bpy.data.objects.get(objName)
-        if not newObj:
-            continue
-        newObjParent = "" if newObj.parent is None else newObj.parent.name
-        if newObjParent != parent:
-            shareData.objectsReparented.add(objName)
-
-    for objName, transform in shareData.objectsTransforms.items():
-        newObj = bpy.data.objects.get(objName)
-        if not newObj:
-            continue
-        matrix = newObj.matrix_local
-        t = matrix.to_translation()
-        r = matrix.to_quaternion()
-        s = matrix.to_scale()
-        if t != transform[0] or r != transform[1] or s != transform[2]:
-            shareData.objectsTransformed.add(objName)
-=======
     for objName in shareData.objectsRemoved:
         if objName in shareData.objects:
             del shareData.objects[objName]
@@ -345,7 +257,6 @@
                 shareData.objectsTransformed.add(objName)
 
             local_timer.checkpoint("compareTransforms")
->>>>>>> a41f43a1
 
 
 def updateObjectsInfo():
@@ -906,11 +817,7 @@
     if not bpy.app.timers.is_registered(shareData.client.networkConsumer):
         bpy.app.timers.register(shareData.client.networkConsumer)
 
-<<<<<<< HEAD
     return True
-=======
-    shareData.client.joinRoom(room)
-    shareData.currentRoom = room
     shareData.current_statistics = {
         "session_id": shareData.sessionId,
         "blendfile": bpy.data.filepath,
@@ -921,8 +828,6 @@
     }
     shareData.auto_save_statistics = get_dcc_sync_props().auto_save_statistics
     shareData.statistics_directory = get_dcc_sync_props().statistics_directory
-    set_handlers(True)
->>>>>>> a41f43a1
 
 
 class CreateRoomOperator(bpy.types.Operator):
@@ -1099,14 +1004,10 @@
     ConnectOperator,
     DisconnectOperator,
     SendSelectionOperator,
-<<<<<<< HEAD
     JoinRoomOperator,
     LeaveRoomOperator,
-=======
-    JoinOrLeaveRoomOperator,
     WriteStatisticsOperator,
     OpenStatsDirOperator
->>>>>>> a41f43a1
 )
 
 
